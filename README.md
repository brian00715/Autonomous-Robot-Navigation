<<<<<<< HEAD
# Installation guide
### Q： clone 仓库不成功
A： 首次不成功时，请到github设置当中，左边翻倒最下面Developer Settings -> Personal acess -> Tokens Classic
    Generate new token -> Generate new token Classic, 选中所有权限，新建token即可
    请找地方记住这个token字符串，在clone仓库时，将此token填入密码处即可
    请clone到catkin workspace当中

### Q： 缺少各种包Dependency 
A:  请根据README.md的安装步骤进行安装，注意修改文件路径以对应自己的电脑

##
# BELOW IS THE ORIGINAL  ```readme``` FILE 

# ME5413_Final_Project
=======
# Project Introduction

## Structure
>>>>>>> 68cb8563

```shell
.
├── final_nav # Navigation package
├── final_percep # Perception package
├── final_slam # SLAM package
├── jackal_description 
└──  me5413_world
```

Please create a new workspace '`ME5413_final_ws`' and clone this repo
```shell
cd ~
mkdir ME5413_final_ws
cd ME5413_final_ws
mkdir src
cd src
git clone https://github.com/brian00715/ME5413_Final_Project
```

FIXME: Remember to highlight that a new workspace is required.

# Installation guide
- Q: clone 仓库不成功
- A: 首次不成功时，请到github设置当中，左边翻倒最下面Developer Settings -> Personal acess -> Tokens Classic
    Generate new token -> Generate new token Classic, 选中所有权限，新建token即可
    请找地方记住这个token字符串，在clone仓库时，将此token填入密码处即可
    请clone到catkin workspace当中

- Q: 缺少各种包Dependency 
- A:  请根据README.md的安装步骤进行安装，注意修改文件路径以对应自己的电脑

- Q: If an error indicating that rviz_imu_plugin/Imu failed to load is encountered
- A: Execute the following command:
```
sudo apt install ros-<distro>-rviz-imu-plugin
```
In our case, '**<distro>**' should be replaced by '**noetic**'.

- Q: If an error indicating that DWA planner is missing
- A: Execute the following command:
```
sudo apt install ros-noetic-dwa-local-planner
```

# Running

- mapping
```shell
roslaunch me5413_world world.launch
roslaunch final_slam mapping_carto.launch
```

- navigation
```shell
roslaunch me5413_world world.launch
roslaunch final_nav navigation.launch
```


---
# BELOW IS THE ORIGINAL  ```readme``` FILE 

# ME5413_Final_Project

NUS ME5413 Autonomous Mobile Robotics Final Project
> Authors: [Christina](https://github.com/ldaowen), [Yuhang](https://github.com/yuhang1008), [Dongen](https://github.com/nuslde), and [Shuo](https://github.com/SS47816)

![Ubuntu 20.04](https://img.shields.io/badge/OS-Ubuntu_20.04-informational?style=flat&logo=ubuntu&logoColor=white&color=2bbc8a)
![ROS Noetic](https://img.shields.io/badge/Tools-ROS_Noetic-informational?style=flat&logo=ROS&logoColor=white&color=2bbc8a)
![C++](https://img.shields.io/badge/Code-C++-informational?style=flat&logo=c%2B%2B&logoColor=white&color=2bbc8a)
![Python](https://img.shields.io/badge/Code-Python-informational?style=flat&logo=Python&logoColor=white&color=2bbc8a)
![GitHub Repo stars](https://img.shields.io/github/stars/NUS-Advanced-Robotics-Centre/ME5413_Final_Project?color=FFE333)
![GitHub Repo forks](https://img.shields.io/github/forks/NUS-Advanced-Robotics-Centre/ME5413_Final_Project?color=FFE333)

![cover_image](me5413_world/media/gazebo_world.png)

## Dependencies

* System Requirements:
  * Ubuntu 20.04 (18.04 not yet tested)
  * ROS Noetic (Melodic not yet tested)
  * C++11 and above
  * CMake: 3.0.2 and above
* This repo depends on the following standard ROS pkgs:
  * `roscpp`
  * `rospy`
  * `rviz`
  * `std_msgs`
  * `nav_msgs`
  * `geometry_msgs`
  * `visualization_msgs`
  * `tf2`
  * `tf2_ros`
  * `tf2_geometry_msgs`
  * `pluginlib`
  * `map_server`
  * `gazebo_ros`
  * `jsk_rviz_plugins`
  * `jackal_gazebo`
  * `jackal_navigation`
  * `velodyne_simulator`
  * `teleop_twist_keyboard`
* And this [gazebo_model](https://github.com/osrf/gazebo_models) repositiory

## Installation

This repo is a ros workspace, containing three rospkgs:

* `interactive_tools` are customized tools to interact with gazebo and your robot
* `jackal_description` contains the modified jackal robot model descriptions
* `me5413_world` the main pkg containing the gazebo world, and the launch files

**Note:** If you are working on this project, it is encouraged to fork this repository and work on your own fork!

After forking this repo to your own github:

```bash
# Clone your own fork of this repo (assuming home here `~/`)
cd
git clone https://github.com/<YOUR_GITHUB_USERNAME>/ME5413_Final_Project.git
cd ME5413_Final_Project

# Install all dependencies
rosdep install --from-paths src --ignore-src -r -y

# Build
catkin_make
# Source 
source devel/setup.bash
```

To properly load the gazebo world, you will need to have the necessary model files in the `~/.gazebo/models/` directory.

There are two sources of models needed:

* [Gazebo official models](https://github.com/osrf/gazebo_models)
  
  ```bash
  # Create the destination directory
  cd
  mkdir -p .gazebo/models

  # Clone the official gazebo models repo (assuming home here `~/`)
  git clone https://github.com/osrf/gazebo_models.git

  # Copy the models into the `~/.gazebo/models` directory
  cp -r ~/gazebo_models/* ~/.gazebo/models
  ```

* [Our customized models](https://github.com/NUS-Advanced-Robotics-Centre/ME5413_Final_Project/tree/main/src/me5413_world/models)

  ```bash
  # Copy the customized models into the `~/.gazebo/models` directory
  cp -r ~/ME5413_Final_Project/src/me5413_world/models/* ~/.gazebo/models
  ```

## Usage

### 0. Gazebo World

This command will launch the gazebo with the project world

```bash
# Launch Gazebo World together with our robot
roslaunch me5413_world world.launch
```

### 1. Manual Control

If you wish to explore the gazebo world a bit, we provide you a way to manually control the robot around:

```bash
# Only launch the robot keyboard teleop control
roslaunch me5413_world manual.launch
```

**Note:** This robot keyboard teleop control is also included in all other launch files, so you don't need to launch this when you do mapping or navigation.

![rviz_manual_image](me5413_world/media/rviz_manual.png)

### 2. Mapping

After launching **Step 0**, in the second terminal:

```bash
# Launch GMapping
roslaunch me5413_world mapping.launch
```

After finishing mapping, run the following command in the thrid terminal to save the map:

```bash
# Save the map as `my_map` in the `maps/` folder
roscd me5413_world/maps/
rosrun map_server map_saver -f my_map map:=/map
```

![rviz_nmapping_image](me5413_world/media/rviz_mapping.png)

### 3. Navigation

Once completed **Step 2** mapping and saved your map, quit the mapping process.

Then, in the second terminal:

```bash
# Load a map and launch AMCL localizer
roslaunch me5413_world navigation.launch
```

![rviz_navigation_image](me5413_world/media/rviz_navigation.png)

## Student Tasks

### 1. Map the environment

* You may use any SLAM algorithm you like, any type:
  * 2D LiDAR
  * 3D LiDAR
  * Vision
  * Multi-sensor
* Verify your SLAM accuracy by comparing your odometry with the published `/gazebo/ground_truth/state` topic (`nav_msgs::Odometry`), which contains the gournd truth odometry of the robot.
* You may want to use tools like [EVO](https://github.com/MichaelGrupp/evo) to quantitatively evaluate the performance of your SLAM algorithm.

### 2. Using your own map, navigate your robot

* From the starting point, move to the given pose within each area in sequence
  * Assembly Line 1, 2
  * Random Box 1, 2, 3, 4
  * Delivery Vehicle 1, 2, 3
* We have provided you a GUI in RVIZ that allows you to click and publish these given goal poses to the `/move_base_simple/goal` topic:
  
  ![rviz_panel_image](me5413_world/media/rviz_panel.png)

* We also provides you four topics (and visualized in RVIZ) that computes the real-time pose error between your robot and the selelcted goal pose:
  * `/me5413_world/absolute/heading_error` (in degrees, wrt `world` frame, `std_msgs::Float32`)
  * `/me5413_world/absolute/position_error` (in meters, wrt `world` frame, `std_msgs::Float32`)
  * `/me5413_world/relative/heading_error` (in degrees, wrt `map` frame, `std_msgs::Float32`)
  * `/me5413_world/relative/position_error` (in meters wrt `map` frame, `std_msgs::Float32`)

## Contribution

You are welcome contributing to this repo by opening a pull-request

We are following:

* [Google C++ Style Guide](https://google.github.io/styleguide/cppguide.html),
* [C++ Core Guidelines](https://isocpp.github.io/CppCoreGuidelines/CppCoreGuidelines#main),
* [ROS C++ Style Guide](http://wiki.ros.org/CppStyleGuide)

## License

The [ME5413_Final_Project](https://github.com/NUS-Advanced-Robotics-Centre/ME5413_Final_Project) is released under the [MIT License](https://github.com/NUS-Advanced-Robotics-Centre/ME5413_Final_Project/blob/main/LICENSE)<|MERGE_RESOLUTION|>--- conflicted
+++ resolved
@@ -1,23 +1,6 @@
-<<<<<<< HEAD
-# Installation guide
-### Q： clone 仓库不成功
-A： 首次不成功时，请到github设置当中，左边翻倒最下面Developer Settings -> Personal acess -> Tokens Classic
-    Generate new token -> Generate new token Classic, 选中所有权限，新建token即可
-    请找地方记住这个token字符串，在clone仓库时，将此token填入密码处即可
-    请clone到catkin workspace当中
-
-### Q： 缺少各种包Dependency 
-A:  请根据README.md的安装步骤进行安装，注意修改文件路径以对应自己的电脑
-
-##
-# BELOW IS THE ORIGINAL  ```readme``` FILE 
-
-# ME5413_Final_Project
-=======
 # Project Introduction
 
 ## Structure
->>>>>>> 68cb8563
 
 ```shell
 .
