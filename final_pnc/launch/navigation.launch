--- conflicted
+++ resolved
@@ -11,14 +11,8 @@
   </group>
 
   <!-- Run the map server -->
-<<<<<<< HEAD
   <!-- <arg name="map_file" default="$(find final_slam)/maps/final_map_2d.yaml" />
   <node name="map_server" pkg="map_server" type="map_server" args="$(arg map_file)" /> -->
-=======
-  <arg name="map_file" default="$(find final_slam)/maps/final_map_2d.yaml" />
-  <!-- <arg name="map_file" default="$(find final_slam)/maps/carto_map_3d_3.yaml" /> -->
-  <node name="map_server" pkg="map_server" type="map_server" args="$(arg map_file)" />
->>>>>>> 1e2cdc3f
 
   <group if="$(eval localization == 'amcl')">
     <include file="$(find final_slam)/launch/amcl.launch" />
