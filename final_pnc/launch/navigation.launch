<launch>

  <arg name="enable_teleop" default="false" />
<<<<<<< HEAD
=======
  <arg name="localization" default="gt" doc="amcl,gt,carto,ekf" />
>>>>>>> 655bdfa0

  <group if="$(arg enable_teleop)">
    <node name="teleop_twist_keyboard" pkg="teleop_twist_keyboard" type="teleop_twist_keyboard.py"
      output="screen" respawn="false">
      <param name="repeat_rate" type="double" value="10.0" />
    </node>
  </group>

<<<<<<< HEAD
=======
  <!-- Run the map server -->
  <arg name="map_file" default="$(find final_slam)/maps/final_map_2d.yaml" />
  <!-- <arg name="map_file" default="$(find final_slam)/maps/carto_map_3d_3.yaml" /> -->
  <node name="map_server" pkg="map_server" type="map_server" args="$(arg map_file)" />

  <group if="$(eval localization == 'amcl')">
    <include file="$(find final_slam)/launch/amcl.launch" />
  </group>
  <group if="$(eval localization == 'gt')">
    <node pkg="tf2_ros" type="static_transform_publisher" name="map2odom"
      args="0 0 0 0 0 0 map odom" />
    <node pkg="final_slam" type="get_gt_odom.py" name="get_gt_odom" output="screen" />
  </group>
  <group if="$(eval localization == 'ekf')">
    <node pkg="robot_localization" type="navsat_transform_node" name="navsat_transform_node"
      respawn="true">
      <!-- <param name="frequency" value="40" /> -->
      <param name="broadcast_utm_transform" value="false" />
      <param name="use_odometry_yaw" value="true" />
      <param name="wait_for_datum" value="false" />
      <param name="yaw_offset" value="0" />
      <remap from="gps/fix" to="navsat/fix" />
      <remap from="/imu/data" to="/imu/data" />
    </node>
    <node pkg="final_slam" type="fix_gps_odom.py" name="fix_gps_odom" output="screen" />
    <node pkg="tf2_ros" type="static_transform_publisher" name="map2odom"
      args="0 0 0 0 0 0 map odom" />
  </group>

>>>>>>> 655bdfa0
  <!-- Launch Move Base -->
  <include file="$(find final_pnc)/launch/move_base.launch" />


  <!-- Launch Rviz with our settings -->
  <node type="rviz" name="rviz" pkg="rviz" args="-d $(find final_pnc)/config/navigation.rviz"
    output="log" respawn="false" launch-prefix="bash -c 'sleep 0; $0 $@';" />

  <node ns="me5413_world" pkg="me5413_world" type="goal_publisher_node" name="goal_publisher_node"
    output="screen" launch-prefix="bash -c 'sleep 0; $0 $@';" />

</launch><|MERGE_RESOLUTION|>--- conflicted
+++ resolved
@@ -1,10 +1,6 @@
 <launch>
 
   <arg name="enable_teleop" default="false" />
-<<<<<<< HEAD
-=======
-  <arg name="localization" default="gt" doc="amcl,gt,carto,ekf" />
->>>>>>> 655bdfa0
 
   <group if="$(arg enable_teleop)">
     <node name="teleop_twist_keyboard" pkg="teleop_twist_keyboard" type="teleop_twist_keyboard.py"
@@ -13,38 +9,6 @@
     </node>
   </group>
 
-<<<<<<< HEAD
-=======
-  <!-- Run the map server -->
-  <arg name="map_file" default="$(find final_slam)/maps/final_map_2d.yaml" />
-  <!-- <arg name="map_file" default="$(find final_slam)/maps/carto_map_3d_3.yaml" /> -->
-  <node name="map_server" pkg="map_server" type="map_server" args="$(arg map_file)" />
-
-  <group if="$(eval localization == 'amcl')">
-    <include file="$(find final_slam)/launch/amcl.launch" />
-  </group>
-  <group if="$(eval localization == 'gt')">
-    <node pkg="tf2_ros" type="static_transform_publisher" name="map2odom"
-      args="0 0 0 0 0 0 map odom" />
-    <node pkg="final_slam" type="get_gt_odom.py" name="get_gt_odom" output="screen" />
-  </group>
-  <group if="$(eval localization == 'ekf')">
-    <node pkg="robot_localization" type="navsat_transform_node" name="navsat_transform_node"
-      respawn="true">
-      <!-- <param name="frequency" value="40" /> -->
-      <param name="broadcast_utm_transform" value="false" />
-      <param name="use_odometry_yaw" value="true" />
-      <param name="wait_for_datum" value="false" />
-      <param name="yaw_offset" value="0" />
-      <remap from="gps/fix" to="navsat/fix" />
-      <remap from="/imu/data" to="/imu/data" />
-    </node>
-    <node pkg="final_slam" type="fix_gps_odom.py" name="fix_gps_odom" output="screen" />
-    <node pkg="tf2_ros" type="static_transform_publisher" name="map2odom"
-      args="0 0 0 0 0 0 map odom" />
-  </group>
-
->>>>>>> 655bdfa0
   <!-- Launch Move Base -->
   <include file="$(find final_pnc)/launch/move_base.launch" />
 
