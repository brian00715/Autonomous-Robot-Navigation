--- conflicted
+++ resolved
@@ -363,14 +363,7 @@
                             curr_pose_stam, self.goal_pose, 0
                         ).plan  # if fail, replan to goal
                         if local_path is None or len(local_path.poses) == 0:
-<<<<<<< HEAD
                             rospy.logwarn_throttle(1,"local re-plan failed")
-=======
-                            rospy.logwarn_throttle(1, "local_path planning failed!")
-                            status = Int8()
-                            status.data = NavStatus.FAILED
-                            self.status_pub.publish(status)
->>>>>>> 655bdfa0
                             continue
                     self.local_path_pub.publish(local_path)
                     self.ref_path = local_path
