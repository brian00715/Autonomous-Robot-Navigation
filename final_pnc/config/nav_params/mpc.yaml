# odom_topic: "/odometry/gps/fix"
# odom_topic: "/final_slam/odom"
odom_topic: "/gazebo/ground_truth/state"
# odom_topic: "/integrated_to_init"

ref_path_topic: "/move_base/TrajectoryPlannerROS/global_plan"

make_plan_topic: "/move_base/NavfnROS/make_plan"
# make_plan_topic: "/move_base/make_plan"
# make_plan_local_topic: "/move_base_local/NavfnROS/make_plan"
make_plan_local_topic: "/move_base_local/move_base_local/NavfnROS/make_plan"
# make_plan_local_topic: "/move_base_local/make_plan"

freq: 50 # control frequency
<<<<<<< HEAD
rot_th: 25 # degree. rotate in place if the yaw error is less than
xy_tol: 0.1 # (m) circular region around the goal
ang_tol: 360 # (degree) angle tolerance
=======
rot_th: 30 # degree. rotate in place if the yaw error is less than
xy_tol: 0.2 # (m) circular region around the goal
ang_tol: 5 # (degree) angle tolerance
>>>>>>> 655bdfa0
local_window_size: 3 # (m)

T: 0.05 # forward time step
N: 20 # number of prediction steps
vel_ref: 2 # 2 reference velocity, used both for trajecgory interpolation and mpc solving
max_vel: 2 # 2
max_omega: 2 # 2
max_lin_acc: 15 # 20
max_ang_acc: 10 # 25
Q: [5, 5, 0] # weights for x, y, theta, respectively
R: [0.01, 0.2] # weights for vel_x, omega, respectively
<|MERGE_RESOLUTION|>--- conflicted
+++ resolved
@@ -12,15 +12,9 @@
 # make_plan_local_topic: "/move_base_local/make_plan"
 
 freq: 50 # control frequency
-<<<<<<< HEAD
 rot_th: 25 # degree. rotate in place if the yaw error is less than
 xy_tol: 0.1 # (m) circular region around the goal
 ang_tol: 360 # (degree) angle tolerance
-=======
-rot_th: 30 # degree. rotate in place if the yaw error is less than
-xy_tol: 0.2 # (m) circular region around the goal
-ang_tol: 5 # (degree) angle tolerance
->>>>>>> 655bdfa0
 local_window_size: 3 # (m)
 
 T: 0.05 # forward time step
