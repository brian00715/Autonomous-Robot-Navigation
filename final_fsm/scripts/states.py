--- conflicted
+++ resolved
@@ -72,7 +72,6 @@
         # if is_goal_reached(self.goal_pose, self.robot.robot_pose):
         if self._get_goal_reached():
             rospy.loginfo("Goal Reached")
-<<<<<<< HEAD
             # if self.curr_phase == 0:
             #     self.curr_phase = 1
             #     self.goal_pose = self.robot.get_goal_pose_from_config_map("/task1_complete_2")
@@ -84,23 +83,6 @@
             #     self.robot.pub_goal.publish(self.goal_pose)
             #     self.robot.goal_reached = False
             if self.curr_phase == 2:
-=======
-            if self.curr_phase == 0:
-                self.curr_phase = 1
-                self.goal_pose = self.robot.get_goal_pose_from_config_map(
-                    "/task1_complete_2"
-                )
-                self.robot.pub_goal.publish(self.goal_pose)
-                self.robot.goal_reached = False
-            elif self.curr_phase == 1:
-                self.curr_phase = 2
-                self.goal_pose = self.robot.get_goal_pose_from_config_map(
-                    "/task1_crossing_1"
-                )
-                self.robot.pub_goal.publish(self.goal_pose)
-                self.robot.goal_reached = False
-            elif self.curr_phase == 2:
->>>>>>> e6151b69
                 self.curr_phase = 3
                 self.robot.pub_percep_cmd.publish("red")
                 self.robot.percept_wait = "red"
@@ -145,9 +127,7 @@
         self.robot.percept_wait = "number"
         self.robot.number_pose = None
         self.curr_phase = 0
-<<<<<<< HEAD
         self.robot.goal_reached = False
-=======
         self.client.update_configuration(
             {
                 "footprint": [
@@ -159,7 +139,6 @@
             }
         )
 
->>>>>>> e6151b69
 
     def config_cb(self, config):
         rospy.loginfo("Config Callback")
@@ -178,13 +157,10 @@
 
                 self.robot.pub_goal.publish(self.robot.number_pose)
                 self.robot.number_pose = None
-<<<<<<< HEAD
             # else:
             #     self.robot.pub_explore.publish(True)
             
-=======
 
->>>>>>> e6151b69
         elif self.curr_phase == 1:
             pass
 
